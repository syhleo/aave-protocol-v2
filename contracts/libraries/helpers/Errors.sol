// SPDX-License-Identifier: agpl-3.0
pragma solidity ^0.6.8;

/**
 * @title Errors library
 * @author Aave
 * @notice Implements error messages.
 */
library Errors {
  // require error messages - ValidationLogic
  string public constant AMOUNT_NOT_GREATER_THAN_0 = '1'; // 'Amount must be greater than 0'
  string public constant NO_ACTIVE_RESERVE = '2'; // 'Action requires an active reserve'
  string public constant NO_UNFREEZED_RESERVE = '3'; // 'Action requires an unfreezed reserve'
  string public constant CURRENT_AVAILABLE_LIQUIDITY_NOT_ENOUGH = '4'; // 'The current liquidity is not enough'
  string public constant NOT_ENOUGH_AVAILABLE_USER_BALANCE = '5'; // 'User cannot withdraw more than the available balance'
  string public constant TRANSFER_NOT_ALLOWED = '6'; // 'Transfer cannot be allowed.'
  string public constant BORROWING_NOT_ENABLED = '7'; // 'Borrowing is not enabled'
  string public constant INVALID_INTEREST_RATE_MODE_SELECTED = '8'; // 'Invalid interest rate mode selected'
  string public constant COLLATERAL_BALANCE_IS_0 = '9'; // 'The collateral balance is 0'
  string public constant HEALTH_FACTOR_LOWER_THAN_LIQUIDATION_THRESHOLD = '10'; // 'Health factor is lesser than the liquidation threshold'
  string public constant COLLATERAL_CANNOT_COVER_NEW_BORROW = '11'; // 'There is not enough collateral to cover a new borrow'
  string public constant STABLE_BORROWING_NOT_ENABLED = '12'; // stable borrowing not enabled
  string public constant CALLATERAL_SAME_AS_BORROWING_CURRENCY = '13'; // collateral is (mostly) the same currency that is being borrowed
  string public constant AMOUNT_BIGGER_THAN_MAX_LOAN_SIZE_STABLE = '14'; // 'The requested amount is greater than the max loan size in stable rate mode
  string public constant NO_DEBT_OF_SELECTED_TYPE = '15'; // 'for repayment of stable debt, the user needs to have stable debt, otherwise, he needs to have variable debt'
  string public constant NO_EXPLICIT_AMOUNT_TO_REPAY_ON_BEHALF = '16'; // 'To repay on behalf of an user an explicit amount to repay is needed'
  string public constant NO_STABLE_RATE_LOAN_IN_RESERVE = '17'; // 'User does not have a stable rate loan in progress on this reserve'
  string public constant NO_VARIABLE_RATE_LOAN_IN_RESERVE = '18'; // 'User does not have a variable rate loan in progress on this reserve'
  string public constant UNDERLYING_BALANCE_NOT_GREATER_THAN_0 = '19'; // 'The underlying balance needs to be greater than 0'
  string public constant DEPOSIT_ALREADY_IN_USE = '20'; // 'User deposit is already being used as collateral'

  // require error messages - LendingPool
  string public constant NOT_ENOUGH_STABLE_BORROW_BALANCE = '21'; // 'User does not have any stable rate loan for this reserve'
  string public constant INTEREST_RATE_REBALANCE_CONDITIONS_NOT_MET = '22'; // 'Interest rate rebalance conditions were not met'
  string public constant LIQUIDATION_CALL_FAILED = '23'; // 'Liquidation call failed'
  string public constant NOT_ENOUGH_LIQUIDITY_TO_BORROW = '24'; // 'There is not enough liquidity available to borrow'
  string public constant REQUESTED_AMOUNT_TOO_SMALL = '25'; // 'The requested amount is too small for a FlashLoan.'
  string public constant INCONSISTENT_PROTOCOL_ACTUAL_BALANCE = '26'; // 'The actual balance of the protocol is inconsistent'
  string public constant CALLER_NOT_LENDING_POOL_CONFIGURATOR = '27'; // 'The actual balance of the protocol is inconsistent'
  string public constant INVALID_FLASHLOAN_MODE = '43'; //Invalid flashloan mode selected
<<<<<<< HEAD
  string public constant BORROW_ALLOWANCE_ARE_NOT_ENOUGH = '52'; // User borrows on behalf, but allowance are too small
=======
  string public constant REENTRANCY_NOT_ALLOWED = '52';
  string public constant FAILED_REPAY_WITH_COLLATERAL = '53';
>>>>>>> 496f6f07

  // require error messages - aToken
  string public constant CALLER_MUST_BE_LENDING_POOL = '28'; // 'The caller of this function must be a lending pool'
  string public constant INTEREST_REDIRECTION_NOT_ALLOWED = '29'; // 'Caller is not allowed to redirect the interest of the user'
  string public constant CANNOT_GIVE_ALLOWANCE_TO_HIMSELF = '30'; // 'User cannot give allowance to himself'
  string public constant TRANSFER_AMOUNT_NOT_GT_0 = '31'; // 'Transferred amount needs to be greater than zero'
  string public constant INTEREST_ALREADY_REDIRECTED = '32'; // 'Interest is already redirected to the user'
  string public constant NO_VALID_BALANCE_FOR_REDIRECTION = '33'; // 'Interest stream can only be redirected if there is a valid balance'

  // require error messages - ReserveLogic
  string public constant RESERVE_ALREADY_INITIALIZED = '34'; // 'Reserve has already been initialized'
  string public constant LIQUIDITY_INDEX_OVERFLOW = '47'; //  Liquidity index overflows uint128
  string public constant VARIABLE_BORROW_INDEX_OVERFLOW = '48'; //  Variable borrow index overflows uint128
  string public constant LIQUIDITY_RATE_OVERFLOW = '49'; //  Liquidity rate overflows uint128
  string public constant VARIABLE_BORROW_RATE_OVERFLOW = '50'; //  Variable borrow rate overflows uint128
  string public constant STABLE_BORROW_RATE_OVERFLOW = '51'; //  Stable borrow rate overflows uint128

  //require error messages - LendingPoolConfiguration
  string public constant CALLER_NOT_LENDING_POOL_MANAGER = '35'; // 'The caller must be a lending pool manager'
  string public constant RESERVE_LIQUIDITY_NOT_0 = '36'; // 'The liquidity of the reserve needs to be 0'

  //require error messages - LendingPoolAddressesProviderRegistry
  string public constant PROVIDER_NOT_REGISTERED = '37'; // 'Provider is not registered'

  //return error messages - LendingPoolLiquidationManager
  string public constant HEALTH_FACTOR_NOT_BELOW_THRESHOLD = '38'; // 'Health factor is not below the threshold'
  string public constant COLLATERAL_CANNOT_BE_LIQUIDATED = '39'; // 'The collateral chosen cannot be liquidated'
  string public constant SPECIFIED_CURRENCY_NOT_BORROWED_BY_USER = '40'; // 'User did not borrow the specified currency'
  string public constant NOT_ENOUGH_LIQUIDITY_TO_LIQUIDATE = '41'; // "There isn't enough liquidity available to liquidate"
  string public constant NO_ERRORS = '42'; // 'No errors'

  //require error messages - Math libraries
  string public constant MULTIPLICATION_OVERFLOW = '44';
  string public constant ADDITION_OVERFLOW = '45';
  string public constant DIVISION_BY_ZERO = '46';
}<|MERGE_RESOLUTION|>--- conflicted
+++ resolved
@@ -38,12 +38,9 @@
   string public constant INCONSISTENT_PROTOCOL_ACTUAL_BALANCE = '26'; // 'The actual balance of the protocol is inconsistent'
   string public constant CALLER_NOT_LENDING_POOL_CONFIGURATOR = '27'; // 'The actual balance of the protocol is inconsistent'
   string public constant INVALID_FLASHLOAN_MODE = '43'; //Invalid flashloan mode selected
-<<<<<<< HEAD
-  string public constant BORROW_ALLOWANCE_ARE_NOT_ENOUGH = '52'; // User borrows on behalf, but allowance are too small
-=======
+  string public constant BORROW_ALLOWANCE_ARE_NOT_ENOUGH = '54'; // User borrows on behalf, but allowance are too small
   string public constant REENTRANCY_NOT_ALLOWED = '52';
   string public constant FAILED_REPAY_WITH_COLLATERAL = '53';
->>>>>>> 496f6f07
 
   // require error messages - aToken
   string public constant CALLER_MUST_BE_LENDING_POOL = '28'; // 'The caller of this function must be a lending pool'
