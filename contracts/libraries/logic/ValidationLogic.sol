--- conflicted
+++ resolved
@@ -60,15 +60,7 @@
   ) external view {
     require(amount > 0, Errors.AMOUNT_NOT_GREATER_THAN_0);
 
-<<<<<<< HEAD
-    require(amount <= userBalance, 'User cannot withdraw more than the available balance');
-=======
-    uint256 currentAvailableLiquidity = IERC20(reserveAddress).balanceOf(address(aTokenAddress));
-
-    require(currentAvailableLiquidity >= amount, Errors.CURRENT_AVAILABLE_LIQUIDITY_NOT_ENOUGH);
-
     require(amount <= userBalance, Errors.NOT_ENOUGH_AVAILABLE_USER_BALANCE);
->>>>>>> b32ee653
 
     require(
       GenericLogic.balanceDecreaseAllowed(
@@ -152,14 +144,6 @@
       Errors.INVALID_INTEREST_RATE_MODE_SELECTED
     );
 
-<<<<<<< HEAD
-=======
-    //check that the amount is available in the reserve
-    vars.availableLiquidity = IERC20(reserveAddress).balanceOf(address(reserve.aTokenAddress));
-
-    require(vars.availableLiquidity >= amount, Errors.CURRENT_AVAILABLE_LIQUIDITY_NOT_ENOUGH);
-
->>>>>>> b32ee653
     (
       vars.userCollateralBalanceETH,
       vars.userBorrowBalanceETH,
@@ -342,7 +326,7 @@
   * @param premium the premium paid on the flashloan
   **/
   function validateFlashloan(ReserveLogic.InterestRateMode mode, uint256 premium) internal pure {
-    require(premium > 0, 'The requested amount is too small for a FlashLoan.');
-    require(mode <= ReserveLogic.InterestRateMode.VARIABLE, 'Invalid flashloan mode selected');
+    require(premium > 0, Errors.REQUESTED_AMOUNT_TOO_SMALL);
+    require(mode <= ReserveLogic.InterestRateMode.VARIABLE, Errors.INVALID_FLASHLOAN_MODE);
   }
 }