--- conflicted
+++ resolved
@@ -359,7 +359,9 @@
    * @param user the address of the user to be rebalanced
    **/
   function rebalanceStableBorrowRate(address asset, address user) external override {
-    whenNotPaused();
+    
+    whenNotPaused();
+    
     ReserveLogic.ReserveData storage reserve = _reserves[asset];
 
     IERC20 stableDebtToken = IERC20(reserve.stableDebtTokenAddress);
@@ -373,14 +375,9 @@
     //if the utilization rate is below 95%, no rebalances are needed
     uint256 totalBorrows = stableDebtToken.totalSupply().add(variableDebtToken.totalSupply());
     uint256 availableLiquidity = IERC20(reserve.aTokenAddress).totalSupply();
-    uint256 utilizationRate = totalBorrows == 0
+    uint256 usageRatio = totalBorrows == 0
       ? 0
       : totalBorrows.rayDiv(availableLiquidity.add(totalBorrows));
-
-    require(
-      utilizationRate >= REBALANCE_UP_USAGE_RATIO_THRESHOLD,
-      Errors.INTEREST_RATE_REBALANCE_CONDITIONS_NOT_MET
-    );
 
     //if the liquidity rate is below REBALANCE_UP_THRESHOLD of the max variable APR at 95% usage,
     //then we allow rebalancing of the stable rate positions.
@@ -393,6 +390,7 @@
       .getMaxVariableBorrowRate();
 
     require(
+      usageRatio >= REBALANCE_UP_USAGE_RATIO_THRESHOLD &&
       currentLiquidityRate <=
         maxVariableBorrowRate.percentMul(REBALANCE_UP_LIQUIDITY_RATE_THRESHOLD),
       Errors.INTEREST_RATE_REBALANCE_CONDITIONS_NOT_MET
@@ -400,14 +398,8 @@
 
     reserve.updateState();
 
-<<<<<<< HEAD
     IStableDebtToken(address(stableDebtToken)).burn(user, stableBorrowBalance);
     IStableDebtToken(address(stableDebtToken)).mint(user, stableBorrowBalance, reserve.currentStableBorrowRate);
-=======
-    //burn old debt tokens, mint new ones
-    stableDebtToken.burn(user, stableBorrowBalance);
-    stableDebtToken.mint(user, stableBorrowBalance, reserve.currentStableBorrowRate);
->>>>>>> a6fbea8a
 
     reserve.updateInterestRates(asset, reserve.aTokenAddress, 0, 0);
 
@@ -742,7 +734,6 @@
     returns (
       uint256 totalCollateralETH,
       uint256 totalBorrowsETH,
-      uint256 availableBorrowsETH,
       uint256 currentLiquidationThreshold,
       uint256 ltv,
       uint256 healthFactor
@@ -761,12 +752,6 @@
       _reservesList,
       _addressesProvider.getPriceOracle()
     );
-
-    availableBorrowsETH = GenericLogic.calculateAvailableBorrowsETH(
-      totalCollateralETH,
-      totalBorrowsETH,
-      ltv
-    );
   }
 
   function getUserReserveData(address asset, address user)
