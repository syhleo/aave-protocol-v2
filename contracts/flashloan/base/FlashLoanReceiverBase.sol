--- conflicted
+++ resolved
@@ -21,7 +21,6 @@
     receive() external payable {}
 
     function transferFundsBackToPoolInternal(address _reserve, uint256 _amount) internal {
-<<<<<<< HEAD
 
         address payable pool = payable(addressesProvider.getLendingPool());
 
@@ -29,30 +28,24 @@
     }
 
     function transferInternal(address payable _destination, address _reserve, uint256  _amount) internal {
-        if(_reserve == EthAddressLib.ethAddress()) {
+        if(IERC20(_reserve).isETH()) {
             //solium-disable-next-line
             _destination.call{value: _amount}("");
             return;
         }
 
-        IERC20(_reserve).safeTransfer(_destination, _amount);
+        IERC20(_reserve).universalTransfer(_destination, _amount);
 
 
     }
 
     function getBalanceInternal(address _target, address _reserve) internal view returns(uint256) {
-        if(_reserve == EthAddressLib.ethAddress()) {
+        if(IERC20(_reserve).isETH()) {
 
             return _target.balance;
         }
 
         return IERC20(_reserve).balanceOf(_target);
 
-=======
-        IERC20(_reserve).universalTransfer(
-            addressesProvider.getLendingPoolCore(), // lending-pool core address
-            _amount
-        );
->>>>>>> ac527829
     }
 }