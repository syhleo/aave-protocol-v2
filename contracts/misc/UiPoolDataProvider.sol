--- conflicted
+++ resolved
@@ -138,47 +138,22 @@
       // incentives
       if (address(0) != address(incentivesController)) {
         (
-<<<<<<< HEAD
+          reserveData.aTokenIncentivesIndex,
           reserveData.aEmissionPerSecond,
-          reserveData.aTokenIncentivesIndex,
           reserveData.aIncentivesLastUpdateTimestamp
-          //        ) = incentivesController.getAssetData(reserveData.aTokenAddress);  TODO: temp fix
-        ) = incentivesController.assets(reserveData.aTokenAddress);
-=======
-          reserveData.aTokenIncentivesIndex
-          reserveData.aEmissionPerSecond,
-          reserveData.aIncentivesLastUpdateTimestamp,
-        ) = incentivesController.getAssetData(reserveData.aTokenAddress);  TODO: temp fix
-        // ) = incentivesController.assets(reserveData.aTokenAddress);
->>>>>>> de2e710e
+        ) = incentivesController.getAssetData(reserveData.aTokenAddress);
 
         (
           reserveData.sTokenIncentivesIndex,
           reserveData.sEmissionPerSecond,
-<<<<<<< HEAD
-          reserveData.sTokenIncentivesIndex,
           reserveData.sIncentivesLastUpdateTimestamp
-          //        ) = incentivesController.getAssetData(reserveData.stableDebtTokenAddress);  TODO: temp fix
-        ) = incentivesController.assets(reserveData.stableDebtTokenAddress);
-=======
-          reserveData.sIncentivesLastUpdateTimestamp,
-        ) = incentivesController.getAssetData(reserveData.stableDebtTokenAddress);  TODO: temp fix
-        // ) = incentivesController.assets(reserveData.stableDebtTokenAddress);
->>>>>>> de2e710e
+        ) = incentivesController.getAssetData(reserveData.stableDebtTokenAddress);
 
         (
           reserveData.vTokenIncentivesIndex,
           reserveData.vEmissionPerSecond,
-<<<<<<< HEAD
-          reserveData.vTokenIncentivesIndex,
           reserveData.vIncentivesLastUpdateTimestamp
-          //        ) = incentivesController.getAssetData(reserveData.variableDebtTokenAddress);  TODO: temp fix
-        ) = incentivesController.assets(reserveData.variableDebtTokenAddress);
-=======
-          reserveData.vIncentivesLastUpdateTimestamp,
-        ) = incentivesController.getAssetData(reserveData.variableDebtTokenAddress);  TODO: temp fix
-        // ) = incentivesController.assets(reserveData.variableDebtTokenAddress);
->>>>>>> de2e710e
+        ) = incentivesController.getAssetData(reserveData.variableDebtTokenAddress);
       }
     }
 
@@ -340,22 +315,19 @@
           reserveData.aTokenIncentivesIndex,
           reserveData.aEmissionPerSecond,
           reserveData.aIncentivesLastUpdateTimestamp
-        ) = incentivesController.getAssetData(reserveData.aTokenAddress); TODO: temp fix
-        // ) = incentivesController.assets(reserveData.aTokenAddress);
+        ) = incentivesController.getAssetData(reserveData.aTokenAddress);
 
         (
           reserveData.sTokenIncentivesIndex,
           reserveData.sEmissionPerSecond,
           reserveData.sIncentivesLastUpdateTimestamp
-        ) = incentivesController.getAssetData(reserveData.stableDebtTokenAddress); TODO: temp fix
-        // ) = incentivesController.assets(reserveData.stableDebtTokenAddress);
+        ) = incentivesController.getAssetData(reserveData.stableDebtTokenAddress);
 
         (
           reserveData.vTokenIncentivesIndex,
           reserveData.vEmissionPerSecond,
           reserveData.vIncentivesLastUpdateTimestamp
-        ) = incentivesController.getAssetData(reserveData.variableDebtTokenAddress); TODO: temp fix
-        // ) = incentivesController.assets(reserveData.variableDebtTokenAddress);
+        ) = incentivesController.getAssetData(reserveData.variableDebtTokenAddress);
       }
 
       if (user != address(0)) {
