// SPDX-License-Identifier: agpl-3.0
pragma solidity ^0.6.8;

import {ILendingPool} from '../../interfaces/ILendingPool.sol';
import {
  VersionedInitializable
} from '../../libraries/aave-upgradeability/VersionedInitializable.sol';
import {IncentivizedERC20} from '../IncentivizedERC20.sol';
import {Errors} from '../../libraries/helpers/Errors.sol';

/**
 * @title DebtTokenBase
 * @notice Base contract for different types of debt tokens, like StableDebtToken or VariableDebtToken
 * @author Aave
 */

abstract contract DebtTokenBase is IncentivizedERC20, VersionedInitializable {
  address public immutable UNDERLYING_ASSET_ADDRESS;
  ILendingPool public immutable POOL;
  mapping(address => uint256) internal _usersData;

  /**
   * @dev Only lending pool can call functions marked by this modifier
   **/
  modifier onlyLendingPool {
<<<<<<< HEAD
    require(msg.sender == address(POOL), Errors.AT_CALLER_MUST_BE_LENDING_POOL);
=======
    require(_msgSender() == address(POOL), Errors.CALLER_MUST_BE_LENDING_POOL);
>>>>>>> 6b26e39d
    _;
  }

  /**
   * @dev The metadata of the token will be set on the proxy, that the reason of
   * passing "NULL" and 0 as metadata
   */
  constructor(
    address pool,
    address underlyingAssetAddress,
    string memory name,
    string memory symbol,
    address incentivesController
  ) public IncentivizedERC20(name, symbol, 18, incentivesController) {
    POOL = ILendingPool(pool);
    UNDERLYING_ASSET_ADDRESS = underlyingAssetAddress;
  }

  /**
   * @dev Initializes the debt token.
   * @param name The name of the token
   * @param symbol The symbol of the token
   * @param decimals The decimals of the token
   */
  function initialize(
    uint8 decimals,
    string memory name,
    string memory symbol
  ) public initializer {
    _setName(name);
    _setSymbol(symbol);
    _setDecimals(decimals);
  }

  /**
   * @dev Being non transferrable, the debt token does not implement any of the
   * standard ERC20 functions for transfer and allowance.
   **/
  function transfer(address recipient, uint256 amount) public virtual override returns (bool) {
    recipient;
    amount;
    revert('TRANSFER_NOT_SUPPORTED');
  }

  function allowance(address owner, address spender)
    public
    virtual
    override
    view
    returns (uint256)
  {
    owner;
    spender;
    revert('ALLOWANCE_NOT_SUPPORTED');
  }

  function approve(address spender, uint256 amount) public virtual override returns (bool) {
    spender;
    amount;
    revert('APPROVAL_NOT_SUPPORTED');
  }

  function transferFrom(
    address sender,
    address recipient,
    uint256 amount
  ) public virtual override returns (bool) {
    sender;
    recipient;
    amount;
    revert('TRANSFER_NOT_SUPPORTED');
  }

  function increaseAllowance(address spender, uint256 addedValue)
    public
    virtual
    override
    returns (bool)
  {
    spender;
    addedValue;
    revert('ALLOWANCE_NOT_SUPPORTED');
  }

  function decreaseAllowance(address spender, uint256 subtractedValue)
    public
    virtual
    override
    returns (bool)
  {
    spender;
    subtractedValue;
    revert('ALLOWANCE_NOT_SUPPORTED');
  }
}<|MERGE_RESOLUTION|>--- conflicted
+++ resolved
@@ -23,11 +23,7 @@
    * @dev Only lending pool can call functions marked by this modifier
    **/
   modifier onlyLendingPool {
-<<<<<<< HEAD
-    require(msg.sender == address(POOL), Errors.AT_CALLER_MUST_BE_LENDING_POOL);
-=======
-    require(_msgSender() == address(POOL), Errors.CALLER_MUST_BE_LENDING_POOL);
->>>>>>> 6b26e39d
+    require(_msgSender() == address(POOL), Errors.AT_CALLER_MUST_BE_LENDING_POOL);
     _;
   }
 
