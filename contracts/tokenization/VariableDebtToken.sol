--- conflicted
+++ resolved
@@ -38,12 +38,8 @@
    * @return the debt balance of the user
    **/
   function balanceOf(address user) public virtual override view returns (uint256) {
-<<<<<<< HEAD
     uint256 userBalance = principalBalanceOf(user);
-=======
-    uint256 userBalance = _usersData[user].balance;
-    uint256 index = _usersData[user].dataField;
->>>>>>> 0085458d
+    uint256 index = _usersData[user];
     if (userBalance == 0) {
       return 0;
     }
@@ -51,13 +47,8 @@
     return
       userBalance
         .wadToRay()
-<<<<<<< HEAD
         .rayMul(POOL.getReserveNormalizedVariableDebt(UNDERLYING_ASSET))
-        .rayDiv(_userIndexes[user])
-=======
-        .rayMul(_pool.getReserveNormalizedVariableDebt(_underlyingAssetAddress))
         .rayDiv(index)
->>>>>>> 0085458d
         .rayToWad();
   }
 
@@ -67,7 +58,7 @@
    **/
 
   function getUserIndex(address user) external virtual override view returns (uint256) {
-    return _usersData[user].dataField;
+    return _usersData[user];
   }
 
   /**
@@ -84,14 +75,9 @@
 
     _mint(user, amount.add(balanceIncrease));
 
-<<<<<<< HEAD
     uint256 newUserIndex = POOL.getReserveNormalizedVariableDebt(UNDERLYING_ASSET);
-    _userIndexes[user] = newUserIndex;
-=======
-    uint256 newUserIndex = _pool.getReserveNormalizedVariableDebt(_underlyingAssetAddress);
     require(newUserIndex < (1 << 128), "Debt token: Index overflow");
-    _usersData[user].dataField = uint128(newUserIndex);
->>>>>>> 0085458d
+    _usersData[user] = newUserIndex;
 
     emit MintDebt(user, amount, previousBalance, currentBalance, balanceIncrease, newUserIndex);
   }
@@ -117,14 +103,10 @@
     uint256 newUserIndex = 0;
     //if user not repaid everything
     if (currentBalance != amount) {
-<<<<<<< HEAD
       newUserIndex = POOL.getReserveNormalizedVariableDebt(UNDERLYING_ASSET);
-=======
-      newUserIndex = _pool.getReserveNormalizedVariableDebt(_underlyingAssetAddress);
       require(newUserIndex < (1 << 128), "Debt token: Index overflow");
->>>>>>> 0085458d
     }
-    _usersData[user].dataField = uint128(newUserIndex);
+    _usersData[user] = newUserIndex;
 
     emit BurnDebt(user, amount, previousBalance, currentBalance, balanceIncrease, newUserIndex);
   }
