// SPDX-License-Identifier: agpl-3.0
pragma solidity ^0.6.8;

import {Context} from '@openzeppelin/contracts/GSN/Context.sol';
import {IERC20} from '@openzeppelin/contracts/token/ERC20/IERC20.sol';
import {SafeMath} from '@openzeppelin/contracts/math/SafeMath.sol';
import {DebtTokenBase} from './base/DebtTokenBase.sol';
import {WadRayMath} from '../libraries/math/WadRayMath.sol';
import {IVariableDebtToken} from './interfaces/IVariableDebtToken.sol';

/**
 * @title contract VariableDebtToken
 * @notice Implements a variable debt token to track the user positions
 * @author Aave
 **/
contract VariableDebtToken is DebtTokenBase, IVariableDebtToken {
  using WadRayMath for uint256;

  uint256 public constant DEBT_TOKEN_REVISION = 0x1;
  mapping(address => uint256) _userIndexes;

  constructor(
    address pool,
    address underlyingAsset,
    string memory name,
    string memory symbol
  ) public DebtTokenBase(pool, underlyingAsset, name, symbol) {}

  /**
   * @dev gets the revision of the stable debt token implementation
   * @return the debt token implementation revision
   **/
  function getRevision() internal virtual override pure returns (uint256) {
    return DEBT_TOKEN_REVISION;
  }

  /**
   * @dev calculates the accumulated debt balance of the user
   * @return the debt balance of the user
   **/
  function balanceOf(address user) public virtual override view returns (uint256) {
    uint256 scaledBalance = super.balanceOf(user);
    
    if (scaledBalance == 0) {
      return 0;
    }

    return
      scaledBalance
        .rayMul(POOL.getReserveNormalizedVariableDebt(UNDERLYING_ASSET));
  }

  /**
   * @dev mints new variable debt
   * @param user the user receiving the debt
   * @param amount the amount of debt being minted
   * @param index the variable debt index of the reserve
   **/
  function mint(address user, uint256 amount, uint256 index) external override onlyLendingPool { 

<<<<<<< HEAD
    _mint(user, amount.rayDiv(index));
  
    emit MintDebt(user, amount, index);
=======
    uint256 newUserIndex = POOL.getReserveNormalizedVariableDebt(UNDERLYING_ASSET);
    require(newUserIndex < (1 << 128), 'Debt token: Index overflow');
    _usersData[user] = newUserIndex;

    emit Transfer(address(0), user, amount);
    emit MintDebt(user, amount, previousBalance, currentBalance, balanceIncrease, newUserIndex);
>>>>>>> c64c4b73
  }

  /**
   * @dev burns user variable debt
   * @param user the user which debt is burnt
   * @param index the variable debt index of the reserve
   **/
  function burn(address user, uint256 amount, uint256 index) external override onlyLendingPool {
    _burn(user, amount.rayDiv(index)); 
    _userIndexes[user] = index;
    emit BurnDebt(user, amount, index);
  }

  /**
  * @dev Returns the principal debt balance of the user from
  * @return The debt balance of the user since the last burn/mint action
  **/
  function scaledBalanceOf(address user) public virtual override view returns (uint256) {
    return super.balanceOf(user);
  }

  /**
  * @dev Returns the total supply of the variable debt token. Represents the total debt accrued by the users
  * @return the total supply
  **/
  function totalSupply() public virtual override view returns(uint256) {
    return super.totalSupply().rayMul(POOL.getReserveNormalizedVariableDebt(UNDERLYING_ASSET));
  }

<<<<<<< HEAD
  /**
  * @dev Returns the scaled total supply of the variable debt token. Represents sum(borrows/index)
  * @return the scaled total supply
  **/
  function scaledTotalSupply() public virtual override view returns(uint256) {
    return super.totalSupply();
=======
    // transfer event to track the balances
    emit Transfer(user, address(0), amount);
    emit BurnDebt(user, amount, previousBalance, currentBalance, balanceIncrease, newUserIndex);
>>>>>>> c64c4b73
  }
}<|MERGE_RESOLUTION|>--- conflicted
+++ resolved
@@ -58,18 +58,10 @@
    **/
   function mint(address user, uint256 amount, uint256 index) external override onlyLendingPool { 
 
-<<<<<<< HEAD
     _mint(user, amount.rayDiv(index));
   
+    emit Transfer(address(0), user, amount);
     emit MintDebt(user, amount, index);
-=======
-    uint256 newUserIndex = POOL.getReserveNormalizedVariableDebt(UNDERLYING_ASSET);
-    require(newUserIndex < (1 << 128), 'Debt token: Index overflow');
-    _usersData[user] = newUserIndex;
-
-    emit Transfer(address(0), user, amount);
-    emit MintDebt(user, amount, previousBalance, currentBalance, balanceIncrease, newUserIndex);
->>>>>>> c64c4b73
   }
 
   /**
@@ -80,6 +72,8 @@
   function burn(address user, uint256 amount, uint256 index) external override onlyLendingPool {
     _burn(user, amount.rayDiv(index)); 
     _userIndexes[user] = index;
+    
+    emit Transfer(user, address(0), amount);
     emit BurnDebt(user, amount, index);
   }
 
@@ -99,17 +93,11 @@
     return super.totalSupply().rayMul(POOL.getReserveNormalizedVariableDebt(UNDERLYING_ASSET));
   }
 
-<<<<<<< HEAD
   /**
   * @dev Returns the scaled total supply of the variable debt token. Represents sum(borrows/index)
   * @return the scaled total supply
   **/
   function scaledTotalSupply() public virtual override view returns(uint256) {
     return super.totalSupply();
-=======
-    // transfer event to track the balances
-    emit Transfer(user, address(0), amount);
-    emit BurnDebt(user, amount, previousBalance, currentBalance, balanceIncrease, newUserIndex);
->>>>>>> c64c4b73
   }
 }