--- conflicted
+++ resolved
@@ -108,12 +108,9 @@
     //transfers the underlying to the target
     ERC20(UNDERLYING_ASSET_ADDRESS).safeTransfer(receiverOfUnderlying, amount);
 
-<<<<<<< HEAD
-=======
     //transfer event to track balances
     emit Transfer(user, address(0), amount);
 
->>>>>>> 6177af3a
     emit Burn(msg.sender, receiverOfUnderlying, amount, index);
   }
 
