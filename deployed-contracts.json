--- conflicted
+++ resolved
@@ -163,42 +163,25 @@
   },
   "ReserveLogic": {
     "buidlerevm": {
-<<<<<<< HEAD
-      "address": "0x920d847fE49E54C19047ba8bc236C45A8068Bca7",
-=======
-      "address": "0x78Ee8Fb9fE5abD5e347Fc94c2fb85596d1f60e3c",
->>>>>>> 860402a9
+      "address": "0xFAe0fd738dAbc8a0426F47437322b6d026A9FD95",
       "deployer": "0xc783df8a850f42e7F7e57013759C285caa701eB6"
     }
   },
   "GenericLogic": {
     "buidlerevm": {
-<<<<<<< HEAD
-      "address": "0xA4765Ff72A9F3CfE73089bb2c3a41B838DF71574",
-=======
-      "address": "0x920d847fE49E54C19047ba8bc236C45A8068Bca7",
->>>>>>> 860402a9
+      "address": "0x6082731fdAba4761277Fb31299ebC782AD3bCf24",
       "deployer": "0xc783df8a850f42e7F7e57013759C285caa701eB6"
     }
   },
   "ValidationLogic": {
     "buidlerevm": {
-<<<<<<< HEAD
-      "address": "0x35c1419Da7cf0Ff885B8Ef8EA9242FEF6800c99b",
-=======
-      "address": "0xA4765Ff72A9F3CfE73089bb2c3a41B838DF71574",
->>>>>>> 860402a9
+      "address": "0x8456161947DFc1fC159A0B26c025cD2b4bba0c3e",
       "deployer": "0xc783df8a850f42e7F7e57013759C285caa701eB6"
     }
   },
   "LendingPool": {
     "buidlerevm": {
-<<<<<<< HEAD
-      "address": "0xe2607EabC87fd0A4856840bF23da8458cDF0434F",
-=======
-      "address": "0x35c1419Da7cf0Ff885B8Ef8EA9242FEF6800c99b",
->>>>>>> 860402a9
-      "deployer": "0xc783df8a850f42e7F7e57013759C285caa701eB6"
+      "address": "0xD9273d497eDBC967F39d419461CfcF382a0A822e"
     }
   },
   "LendingPoolConfigurator": {
@@ -214,7 +197,7 @@
   },
   "ATokensAndRatesHelper": {
     "buidlerevm": {
-      "address": "0x920d847fE49E54C19047ba8bc236C45A8068Bca7",
+      "address": "0x06bA8d8af0dF898D0712DffFb0f862cC51AF45c2",
       "deployer": "0xc783df8a850f42e7F7e57013759C285caa701eB6"
     }
   },
