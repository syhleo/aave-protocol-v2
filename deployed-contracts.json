{
  "MintableERC20": {
    "buidlerevm": {
      "address": "0x58F132FBB86E21545A4Bace3C19f1C05d86d7A22",
      "deployer": "0xc783df8a850f42e7F7e57013759C285caa701eB6"
    }
  },
  "DAI": {
    "buidlerevm": {
      "address": "0x7c2C195CD6D34B8F845992d380aADB2730bB9C6F",
      "deployer": "0xc783df8a850f42e7F7e57013759C285caa701eB6"
    }
  },
  "LEND": {
    "buidlerevm": {
      "address": "0x8858eeB3DfffA017D4BCE9801D340D36Cf895CCf",
      "deployer": "0xc783df8a850f42e7F7e57013759C285caa701eB6"
    }
  },
  "TUSD": {
    "buidlerevm": {
      "address": "0x0078371BDeDE8aAc7DeBfFf451B74c5EDB385Af7",
      "deployer": "0xc783df8a850f42e7F7e57013759C285caa701eB6"
    }
  },
  "BAT": {
    "buidlerevm": {
      "address": "0xf4e77E5Da47AC3125140c470c71cBca77B5c638c",
      "deployer": "0xc783df8a850f42e7F7e57013759C285caa701eB6"
    }
  },
  "WETH": {
    "buidlerevm": {
      "address": "0xf784709d2317D872237C4bC22f867d1BAe2913AB",
      "deployer": "0xc783df8a850f42e7F7e57013759C285caa701eB6"
    }
  },
  "USDC": {
    "buidlerevm": {
      "address": "0x3619DbE27d7c1e7E91aA738697Ae7Bc5FC3eACA5",
      "deployer": "0xc783df8a850f42e7F7e57013759C285caa701eB6"
    }
  },
  "USDT": {
    "buidlerevm": {
      "address": "0x038B86d9d8FAFdd0a02ebd1A476432877b0107C8",
      "deployer": "0xc783df8a850f42e7F7e57013759C285caa701eB6"
    }
  },
  "SUSD": {
    "buidlerevm": {
      "address": "0x1A1FEe7EeD918BD762173e4dc5EfDB8a78C924A8",
      "deployer": "0xc783df8a850f42e7F7e57013759C285caa701eB6"
    }
  },
  "ZRX": {
    "buidlerevm": {
      "address": "0x500D1d6A4c7D8Ae28240b47c8FCde034D827fD5e",
      "deployer": "0xc783df8a850f42e7F7e57013759C285caa701eB6"
    }
  },
  "MKR": {
    "buidlerevm": {
      "address": "0xc4905364b78a742ccce7B890A89514061E47068D",
      "deployer": "0xc783df8a850f42e7F7e57013759C285caa701eB6"
    }
  },
  "WBTC": {
    "buidlerevm": {
      "address": "0xD6C850aeBFDC46D7F4c207e445cC0d6B0919BDBe",
      "deployer": "0xc783df8a850f42e7F7e57013759C285caa701eB6"
    }
  },
  "LINK": {
    "buidlerevm": {
      "address": "0x8B5B7a6055E54a36fF574bbE40cf2eA68d5554b3",
      "deployer": "0xc783df8a850f42e7F7e57013759C285caa701eB6"
    }
  },
  "KNC": {
    "buidlerevm": {
      "address": "0xEcc0a6dbC0bb4D51E4F84A315a9e5B0438cAD4f0",
      "deployer": "0xc783df8a850f42e7F7e57013759C285caa701eB6"
    }
  },
  "MANA": {
    "buidlerevm": {
      "address": "0x20Ce94F404343aD2752A2D01b43fa407db9E0D00",
      "deployer": "0xc783df8a850f42e7F7e57013759C285caa701eB6"
    }
  },
  "REP": {
    "buidlerevm": {
      "address": "0x1d80315fac6aBd3EfeEbE97dEc44461ba7556160",
      "deployer": "0xc783df8a850f42e7F7e57013759C285caa701eB6"
    }
  },
  "SNX": {
    "buidlerevm": {
      "address": "0x2D8553F9ddA85A9B3259F6Bf26911364B85556F5",
      "deployer": "0xc783df8a850f42e7F7e57013759C285caa701eB6"
    }
  },
  "BUSD": {
    "buidlerevm": {
      "address": "0x52d3b94181f8654db2530b0fEe1B19173f519C52",
      "deployer": "0xc783df8a850f42e7F7e57013759C285caa701eB6"
    }
  },
  "USD": {
    "buidlerevm": {
      "address": "0xd15468525c35BDBC1eD8F2e09A00F8a173437f2f",
      "deployer": "0xc783df8a850f42e7F7e57013759C285caa701eB6"
    }
  },
  "UNI_DAI_ETH": {
    "buidlerevm": {
      "address": "0x7e35Eaf7e8FBd7887ad538D4A38Df5BbD073814a",
      "deployer": "0xc783df8a850f42e7F7e57013759C285caa701eB6"
    }
  },
  "UNI_USDC_ETH": {
    "buidlerevm": {
      "address": "0x5bcb88A0d20426e451332eE6C4324b0e663c50E0",
      "deployer": "0xc783df8a850f42e7F7e57013759C285caa701eB6"
    }
  },
  "UNI_SETH_ETH": {
    "buidlerevm": {
      "address": "0x3521eF8AaB0323004A6dD8b03CE890F4Ea3A13f5",
      "deployer": "0xc783df8a850f42e7F7e57013759C285caa701eB6"
    }
  },
  "UNI_LINK_ETH": {
    "buidlerevm": {
      "address": "0x53369fd4680FfE3DfF39Fc6DDa9CfbfD43daeA2E",
      "deployer": "0xc783df8a850f42e7F7e57013759C285caa701eB6"
    }
  },
  "UNI_MKR_ETH": {
    "buidlerevm": {
      "address": "0xB00cC45B4a7d3e1FEE684cFc4417998A1c183e6d",
      "deployer": "0xc783df8a850f42e7F7e57013759C285caa701eB6"
    }
  },
  "UNI_LEND_ETH": {
    "buidlerevm": {
      "address": "0x58F132FBB86E21545A4Bace3C19f1C05d86d7A22",
      "deployer": "0xc783df8a850f42e7F7e57013759C285caa701eB6"
    }
  },
  "LendingPoolAddressesProvider": {
    "buidlerevm": {
      "address": "0xa4bcDF64Cdd5451b6ac3743B414124A6299B65FF",
      "deployer": "0xc783df8a850f42e7F7e57013759C285caa701eB6"
    },
    "kovan": {
      "address": "0x4d9b0B189D8382cE39B905E0a1Edc285D18aa69b",
      "deployer": "0x85e4A467343c0dc4aDAB74Af84448D9c45D8ae6F"
    }
  },
  "LendingPoolAddressesProviderRegistry": {
    "buidlerevm": {
      "address": "0x5A0773Ff307Bf7C71a832dBB5312237fD3437f9F",
      "deployer": "0xc783df8a850f42e7F7e57013759C285caa701eB6"
    },
    "kovan": {
      "address": "0x52e7AbE89c7479BA50F9f0E3517aB99EA5d9696F",
      "deployer": "0x85e4A467343c0dc4aDAB74Af84448D9c45D8ae6F"
    }
  },
  "ReserveLogic": {
    "buidlerevm": {
      "address": "0x78Ee8Fb9fE5abD5e347Fc94c2fb85596d1f60e3c",
      "deployer": "0xc783df8a850f42e7F7e57013759C285caa701eB6"
    },
    "kovan": {
      "address": "0x5FCEC698A187eb16F23a90bA745C5d894437529f",
      "deployer": "0x85e4A467343c0dc4aDAB74Af84448D9c45D8ae6F"
    }
  },
  "GenericLogic": {
    "buidlerevm": {
      "address": "0x920d847fE49E54C19047ba8bc236C45A8068Bca7",
      "deployer": "0xc783df8a850f42e7F7e57013759C285caa701eB6"
    },
    "kovan": {
      "address": "0x8F0224d4988c10A5Aa6A6CaecF640259b361959d",
      "deployer": "0x85e4A467343c0dc4aDAB74Af84448D9c45D8ae6F"
    }
  },
  "ValidationLogic": {
    "buidlerevm": {
      "address": "0xA4765Ff72A9F3CfE73089bb2c3a41B838DF71574",
      "deployer": "0xc783df8a850f42e7F7e57013759C285caa701eB6"
    },
    "kovan": {
      "address": "0x125B7eaB5865743615DE727CC811115A6d1F0de1",
      "deployer": "0x85e4A467343c0dc4aDAB74Af84448D9c45D8ae6F"
    }
  },
  "LendingPool": {
    "buidlerevm": {
      "address": "0x35c1419Da7cf0Ff885B8Ef8EA9242FEF6800c99b",
      "deployer": "0xc783df8a850f42e7F7e57013759C285caa701eB6"
    },
    "kovan": {
      "address": "0x04F571451E55fFB4C76551cB6347282284E290e4"
    }
  },
  "LendingPoolConfigurator": {
    "buidlerevm": {
      "address": "0x6642B57e4265BAD868C17Fc1d1F4F88DBBA04Aa8"
    },
    "kovan": {
      "address": "0xF5E4C55A26C32b640DE7c97eA92Ad62D99B371F3"
    }
  },
  "StableAndVariableTokensHelper": {
    "buidlerevm": {
      "address": "0x0C6c3C47A1f650809B0D1048FDf9603e09473D7E",
      "deployer": "0xc783df8a850f42e7F7e57013759C285caa701eB6"
    },
    "kovan": {
      "address": "0x222C3f139a93629f6473155e3c41cbc4D815D443",
      "deployer": "0x85e4A467343c0dc4aDAB74Af84448D9c45D8ae6F"
    }
  },
  "ATokensAndRatesHelper": {
    "buidlerevm": {
      "address": "0x920d847fE49E54C19047ba8bc236C45A8068Bca7",
      "deployer": "0xc783df8a850f42e7F7e57013759C285caa701eB6"
    },
    "kovan": {
      "address": "0xdF99b3caEdad1558FeE0ac38a8b7ec2fca1d761F",
      "deployer": "0x85e4A467343c0dc4aDAB74Af84448D9c45D8ae6F"
    }
  },
  "PriceOracle": {
    "buidlerevm": {
      "address": "0xb682dEEf4f8e298d86bFc3e21f50c675151FB974",
      "deployer": "0xc783df8a850f42e7F7e57013759C285caa701eB6"
    }
  },
  "MockAggregator": {
    "buidlerevm": {
      "address": "0x3D8FFB457fedDFBc760F3F243283F52692b579B1",
      "deployer": "0xc783df8a850f42e7F7e57013759C285caa701eB6"
    }
  },
  "ChainlinkProxyPriceProvider": {
    "buidlerevm": {
      "address": "0xEC1C93A9f6a9e18E97784c76aC52053587FcDB89",
      "deployer": "0xc783df8a850f42e7F7e57013759C285caa701eB6"
    }
  },
  "LendingRateOracle": {
    "buidlerevm": {
      "address": "0xAF6BA11790D1942625C0c2dA07da19AB63845cfF",
      "deployer": "0xc783df8a850f42e7F7e57013759C285caa701eB6"
    }
  },
  "AaveProtocolTestHelpers": {
    "buidlerevm": {
      "address": "0xf4830d6b1D70C8595d3BD8A63f9ed9F636DB9ef2"
    },
    "kovan": {
      "address": "0x607b84e528C2A46218bf868Baf3927645389CD30",
      "deployer": "0x85e4A467343c0dc4aDAB74Af84448D9c45D8ae6F"
    }
  },
  "LendingPoolCollateralManager": {
    "buidlerevm": {
      "address": "0x8D0206fEBEB380486729b64bB4cfEDC5b354a6D6",
      "deployer": "0xc783df8a850f42e7F7e57013759C285caa701eB6"
    },
    "kovan": {
      "address": "0x59Bf9cA362C7917Eea9f60315C457e0A29b742B8",
      "deployer": "0x85e4A467343c0dc4aDAB74Af84448D9c45D8ae6F"
    }
  },
  "MockFlashLoanReceiver": {
    "buidlerevm": {
      "address": "0xfC88832bac6AbdF216BC5A67be68E9DE94aD5ba2"
    }
  },
  "WalletBalanceProvider": {
    "buidlerevm": {
      "address": "0x1256eBA4d0a7A38D10BaF4F61775ba491Ce7EE25",
      "deployer": "0xc783df8a850f42e7F7e57013759C285caa701eB6"
    },
    "kovan": {
      "address": "0x954A3122B52BF00B7B99466b2A2fe1aF305d98E3",
      "deployer": "0x85e4A467343c0dc4aDAB74Af84448D9c45D8ae6F"
    }
  },
  "MockAToken": {
    "buidlerevm": {
      "address": "0x77B0b5636fEA30eA79BB65AeCCdb599997A849A8",
      "deployer": "0xc783df8a850f42e7F7e57013759C285caa701eB6"
    }
  },
  "MockStableDebtToken": {
    "buidlerevm": {
      "address": "0x78Ee8Fb9fE5abD5e347Fc94c2fb85596d1f60e3c",
      "deployer": "0xc783df8a850f42e7F7e57013759C285caa701eB6"
    }
  },
  "MockVariableDebtToken": {
    "buidlerevm": {
      "address": "0x920d847fE49E54C19047ba8bc236C45A8068Bca7",
      "deployer": "0xc783df8a850f42e7F7e57013759C285caa701eB6"
    }
  },
<<<<<<< HEAD
  "AAVE": {
    "buidlerevm": {
      "address": "0x8858eeB3DfffA017D4BCE9801D340D36Cf895CCf",
=======
  "MintableDelegationERC20": {
    "buidlerevm": {
      "address": "0x77B0b5636fEA30eA79BB65AeCCdb599997A849A8",
      "deployer": "0xc783df8a850f42e7F7e57013759C285caa701eB6"
    }
  },
  "AToken": {
    "buidlerevm": {
      "address": "0x78Ee8Fb9fE5abD5e347Fc94c2fb85596d1f60e3c",
>>>>>>> 73254a66
      "deployer": "0xc783df8a850f42e7F7e57013759C285caa701eB6"
    }
  }
}<|MERGE_RESOLUTION|>--- conflicted
+++ resolved
@@ -228,105 +228,105 @@
   },
   "ATokensAndRatesHelper": {
     "buidlerevm": {
+      "address": "0x06bA8d8af0dF898D0712DffFb0f862cC51AF45c2",
+      "deployer": "0xc783df8a850f42e7F7e57013759C285caa701eB6"
+    },
+    "kovan": {
+      "address": "0xdF99b3caEdad1558FeE0ac38a8b7ec2fca1d761F",
+      "deployer": "0x85e4A467343c0dc4aDAB74Af84448D9c45D8ae6F"
+    }
+  },
+  "PriceOracle": {
+    "buidlerevm": {
+      "address": "0xb682dEEf4f8e298d86bFc3e21f50c675151FB974",
+      "deployer": "0xc783df8a850f42e7F7e57013759C285caa701eB6"
+    }
+  },
+  "MockAggregator": {
+    "buidlerevm": {
+      "address": "0x3D8FFB457fedDFBc760F3F243283F52692b579B1",
+      "deployer": "0xc783df8a850f42e7F7e57013759C285caa701eB6"
+    }
+  },
+  "ChainlinkProxyPriceProvider": {
+    "buidlerevm": {
+      "address": "0xEC1C93A9f6a9e18E97784c76aC52053587FcDB89",
+      "deployer": "0xc783df8a850f42e7F7e57013759C285caa701eB6"
+    }
+  },
+  "LendingRateOracle": {
+    "buidlerevm": {
+      "address": "0xAF6BA11790D1942625C0c2dA07da19AB63845cfF",
+      "deployer": "0xc783df8a850f42e7F7e57013759C285caa701eB6"
+    }
+  },
+  "AaveProtocolTestHelpers": {
+    "buidlerevm": {
+      "address": "0xf4830d6b1D70C8595d3BD8A63f9ed9F636DB9ef2"
+    },
+    "kovan": {
+      "address": "0x607b84e528C2A46218bf868Baf3927645389CD30",
+      "deployer": "0x85e4A467343c0dc4aDAB74Af84448D9c45D8ae6F"
+    }
+  },
+  "LendingPoolCollateralManager": {
+    "buidlerevm": {
+      "address": "0x8D0206fEBEB380486729b64bB4cfEDC5b354a6D6",
+      "deployer": "0xc783df8a850f42e7F7e57013759C285caa701eB6"
+    },
+    "kovan": {
+      "address": "0x59Bf9cA362C7917Eea9f60315C457e0A29b742B8",
+      "deployer": "0x85e4A467343c0dc4aDAB74Af84448D9c45D8ae6F"
+    }
+  },
+  "MockFlashLoanReceiver": {
+    "buidlerevm": {
+      "address": "0xfC88832bac6AbdF216BC5A67be68E9DE94aD5ba2"
+    }
+  },
+  "WalletBalanceProvider": {
+    "buidlerevm": {
+      "address": "0x1256eBA4d0a7A38D10BaF4F61775ba491Ce7EE25",
+      "deployer": "0xc783df8a850f42e7F7e57013759C285caa701eB6"
+    },
+    "kovan": {
+      "address": "0x954A3122B52BF00B7B99466b2A2fe1aF305d98E3",
+      "deployer": "0x85e4A467343c0dc4aDAB74Af84448D9c45D8ae6F"
+    }
+  },
+  "MockAToken": {
+    "buidlerevm": {
+      "address": "0x77B0b5636fEA30eA79BB65AeCCdb599997A849A8",
+      "deployer": "0xc783df8a850f42e7F7e57013759C285caa701eB6"
+    }
+  },
+  "MockStableDebtToken": {
+    "buidlerevm": {
+      "address": "0x78Ee8Fb9fE5abD5e347Fc94c2fb85596d1f60e3c",
+      "deployer": "0xc783df8a850f42e7F7e57013759C285caa701eB6"
+    }
+  },
+  "MockVariableDebtToken": {
+    "buidlerevm": {
       "address": "0x920d847fE49E54C19047ba8bc236C45A8068Bca7",
       "deployer": "0xc783df8a850f42e7F7e57013759C285caa701eB6"
-    },
-    "kovan": {
-      "address": "0xdF99b3caEdad1558FeE0ac38a8b7ec2fca1d761F",
-      "deployer": "0x85e4A467343c0dc4aDAB74Af84448D9c45D8ae6F"
-    }
-  },
-  "PriceOracle": {
-    "buidlerevm": {
-      "address": "0xb682dEEf4f8e298d86bFc3e21f50c675151FB974",
-      "deployer": "0xc783df8a850f42e7F7e57013759C285caa701eB6"
-    }
-  },
-  "MockAggregator": {
-    "buidlerevm": {
-      "address": "0x3D8FFB457fedDFBc760F3F243283F52692b579B1",
-      "deployer": "0xc783df8a850f42e7F7e57013759C285caa701eB6"
-    }
-  },
-  "ChainlinkProxyPriceProvider": {
-    "buidlerevm": {
-      "address": "0xEC1C93A9f6a9e18E97784c76aC52053587FcDB89",
-      "deployer": "0xc783df8a850f42e7F7e57013759C285caa701eB6"
-    }
-  },
-  "LendingRateOracle": {
-    "buidlerevm": {
-      "address": "0xAF6BA11790D1942625C0c2dA07da19AB63845cfF",
-      "deployer": "0xc783df8a850f42e7F7e57013759C285caa701eB6"
-    }
-  },
-  "AaveProtocolTestHelpers": {
-    "buidlerevm": {
-      "address": "0xf4830d6b1D70C8595d3BD8A63f9ed9F636DB9ef2"
-    },
-    "kovan": {
-      "address": "0x607b84e528C2A46218bf868Baf3927645389CD30",
-      "deployer": "0x85e4A467343c0dc4aDAB74Af84448D9c45D8ae6F"
-    }
-  },
-  "LendingPoolCollateralManager": {
-    "buidlerevm": {
-      "address": "0x8D0206fEBEB380486729b64bB4cfEDC5b354a6D6",
-      "deployer": "0xc783df8a850f42e7F7e57013759C285caa701eB6"
-    },
-    "kovan": {
-      "address": "0x59Bf9cA362C7917Eea9f60315C457e0A29b742B8",
-      "deployer": "0x85e4A467343c0dc4aDAB74Af84448D9c45D8ae6F"
-    }
-  },
-  "MockFlashLoanReceiver": {
-    "buidlerevm": {
-      "address": "0xfC88832bac6AbdF216BC5A67be68E9DE94aD5ba2"
-    }
-  },
-  "WalletBalanceProvider": {
-    "buidlerevm": {
-      "address": "0x1256eBA4d0a7A38D10BaF4F61775ba491Ce7EE25",
-      "deployer": "0xc783df8a850f42e7F7e57013759C285caa701eB6"
-    },
-    "kovan": {
-      "address": "0x954A3122B52BF00B7B99466b2A2fe1aF305d98E3",
-      "deployer": "0x85e4A467343c0dc4aDAB74Af84448D9c45D8ae6F"
-    }
-  },
-  "MockAToken": {
+    }
+  },
+  "MintableDelegationERC20": {
     "buidlerevm": {
       "address": "0x77B0b5636fEA30eA79BB65AeCCdb599997A849A8",
       "deployer": "0xc783df8a850f42e7F7e57013759C285caa701eB6"
     }
   },
-  "MockStableDebtToken": {
+  "AToken": {
     "buidlerevm": {
       "address": "0x78Ee8Fb9fE5abD5e347Fc94c2fb85596d1f60e3c",
       "deployer": "0xc783df8a850f42e7F7e57013759C285caa701eB6"
     }
   },
-  "MockVariableDebtToken": {
-    "buidlerevm": {
-      "address": "0x920d847fE49E54C19047ba8bc236C45A8068Bca7",
-      "deployer": "0xc783df8a850f42e7F7e57013759C285caa701eB6"
-    }
-  },
-<<<<<<< HEAD
   "AAVE": {
     "buidlerevm": {
       "address": "0x8858eeB3DfffA017D4BCE9801D340D36Cf895CCf",
-=======
-  "MintableDelegationERC20": {
-    "buidlerevm": {
-      "address": "0x77B0b5636fEA30eA79BB65AeCCdb599997A849A8",
-      "deployer": "0xc783df8a850f42e7F7e57013759C285caa701eB6"
-    }
-  },
-  "AToken": {
-    "buidlerevm": {
-      "address": "0x78Ee8Fb9fE5abD5e347Fc94c2fb85596d1f60e3c",
->>>>>>> 73254a66
       "deployer": "0xc783df8a850f42e7F7e57013759C285caa701eB6"
     }
   }
