import {Contract, Signer, utils, ethers} from 'ethers';
<<<<<<< HEAD
import {signTypedData_v4} from 'eth-sig-util';
import {fromRpcSig, ECDSASignature} from 'ethereumjs-util';
import BigNumber from 'bignumber.js';
import {getDb, BRE} from './misc-utils';
=======
import {CommonsConfig} from '../config/commons';
import {getDb, BRE, waitForTx} from './misc-utils';
>>>>>>> c9df20f7
import {
  tEthereumAddress,
  eContractid,
  tStringTokenSmallUnits,
  eEthereumNetwork,
  AavePools,
  iParamsPerNetwork,
  iParamsPerPool,
} from './types';
import {MintableErc20 as MintableERC20} from '../types/MintableErc20';
import {Artifact} from '@nomiclabs/buidler/types';
import {verifyContract} from './etherscan-verification';
import {getIErc20Detailed} from './contracts-getters';

export type MockTokenMap = {[symbol: string]: MintableERC20};

export const registerContractInJsonDb = async (contractId: string, contractInstance: Contract) => {
  const currentNetwork = BRE.network.name;
  if (currentNetwork !== 'buidlerevm' && !currentNetwork.includes('coverage')) {
    console.log(`*** ${contractId} ***\n`);
    console.log(`Network: ${currentNetwork}`);
    console.log(`tx: ${contractInstance.deployTransaction.hash}`);
    console.log(`contract address: ${contractInstance.address}`);
    console.log(`deployer address: ${contractInstance.deployTransaction.from}`);
    console.log(`gas price: ${contractInstance.deployTransaction.gasPrice}`);
    console.log(`gas used: ${contractInstance.deployTransaction.gasLimit}`);
    console.log(`\n******`);
    console.log();
  }

  await getDb()
    .set(`${contractId}.${currentNetwork}`, {
      address: contractInstance.address,
      deployer: contractInstance.deployTransaction.from,
    })
    .write();
};

export const insertContractAddressInDb = async (id: eContractid, address: tEthereumAddress) =>
  await getDb()
    .set(`${id}.${BRE.network.name}`, {
      address,
    })
    .write();

export const getEthersSigners = async (): Promise<Signer[]> =>
  await Promise.all(await BRE.ethers.getSigners());

export const getEthersSignersAddresses = async (): Promise<tEthereumAddress[]> =>
  await Promise.all((await BRE.ethers.getSigners()).map((signer) => signer.getAddress()));

export const getCurrentBlock = async () => {
  return BRE.ethers.provider.getBlockNumber();
};

export const decodeAbiNumber = (data: string): number =>
  parseInt(utils.defaultAbiCoder.decode(['uint256'], data).toString());

export const deployContract = async <ContractType extends Contract>(
  contractName: string,
  args: any[]
): Promise<ContractType> => {
  const contract = (await (await BRE.ethers.getContractFactory(contractName)).deploy(
    ...args
  )) as ContractType;
  await waitForTx(contract.deployTransaction);
  await registerContractInJsonDb(<eContractid>contractName, contract);
  return contract;
};

<<<<<<< HEAD
export const withSaveAndVerify = async <ContractType extends Contract>(
  instance: ContractType,
  id: string,
  args: (string | string[])[],
=======
export const getContract = async <ContractType extends Contract>(
  contractName: string,
  address: string
): Promise<ContractType> => (await BRE.ethers.getContractAt(contractName, address)) as ContractType;

export const deployLendingPoolAddressesProvider = async (verify?: boolean) => {
  const instance = await deployContract<LendingPoolAddressesProvider>(
    eContractid.LendingPoolAddressesProvider,
    []
  );
  if (verify) {
    await verifyContract(eContractid.LendingPoolAddressesProvider, instance.address, []);
  }
  return instance;
};

export const deployLendingPoolAddressesProviderRegistry = async (verify?: boolean) => {
  const instance = await deployContract<LendingPoolAddressesProviderRegistry>(
    eContractid.LendingPoolAddressesProviderRegistry,
    []
  );
  if (verify) {
    await verifyContract(eContractid.LendingPoolAddressesProviderRegistry, instance.address, []);
  }
  return instance;
};

export const deployLendingPoolConfigurator = async (verify?: boolean) => {
  const instance = await deployContract<LendingPoolConfigurator>(
    eContractid.LendingPoolConfigurator,
    []
  );
  if (verify) {
    await verifyContract(eContractid.LendingPoolConfigurator, instance.address, []);
  }
  return instance;
};

const deployLibrary = async (libraryId: eContractid) => {
  const factory = await BRE.ethers.getContractFactory(libraryId);
  const library = await factory.deploy();
  await library.deployed();

  return library;
};

export const linkLibrariesToArtifact = async (artifact: Artifact) => {
  const reserveLogic = await deployLibrary(eContractid.ReserveLogic);

  const genericLogicArtifact = await readArtifact(
    BRE.config.paths.artifacts,
    eContractid.GenericLogic
  );

  const linkedGenericLogicByteCode = linkBytecode(genericLogicArtifact, {
    [eContractid.ReserveLogic]: reserveLogic.address,
  });

  const genericLogicFactory = await BRE.ethers.getContractFactory(
    genericLogicArtifact.abi,
    linkedGenericLogicByteCode
  );

  const genericLogic = await (await genericLogicFactory.deploy()).deployed();

  const validationLogicArtifact = await readArtifact(
    BRE.config.paths.artifacts,
    eContractid.ValidationLogic
  );

  const linkedValidationLogicByteCode = linkBytecode(validationLogicArtifact, {
    [eContractid.ReserveLogic]: reserveLogic.address,
    [eContractid.GenericLogic]: genericLogic.address,
  });

  const validationLogicFactory = await BRE.ethers.getContractFactory(
    validationLogicArtifact.abi,
    linkedValidationLogicByteCode
  );

  const validationLogic = await (await validationLogicFactory.deploy()).deployed();

  const linkedBytecode = linkBytecode(artifact, {
    [eContractid.ReserveLogic]: reserveLogic.address,
    [eContractid.GenericLogic]: genericLogic.address,
    [eContractid.ValidationLogic]: validationLogic.address,
  });
  const factory = await BRE.ethers.getContractFactory(artifact.abi, linkedBytecode);

  return factory;
};

export const deployLendingPool = async (verify?: boolean) => {
  const lendingPoolArtifact = await readArtifact(
    BRE.config.paths.artifacts,
    eContractid.LendingPool
  );
  const factory = await linkLibrariesToArtifact(lendingPoolArtifact);
  const lendingPool = await factory.deploy();
  await waitForTx(lendingPool.deployTransaction);
  const instance = (await lendingPool.deployed()) as LendingPool;
  if (verify) {
    await verifyContract(eContractid.LendingPool, instance.address, []);
  }
  return instance;
};

export const deployPriceOracle = async (verify?: boolean) => {
  const instance = await deployContract<PriceOracle>(eContractid.PriceOracle, []);
  if (verify) {
    await verifyContract(eContractid.PriceOracle, instance.address, []);
  }
  return instance;
};

export const deployLendingRateOracle = async (verify?: boolean) => {
  const instance = await deployContract<LendingRateOracle>(eContractid.LendingRateOracle, []);
  if (verify) {
    await verifyContract(eContractid.LendingRateOracle, instance.address, []);
  }
  return instance;
};

export const deployMockAggregator = async (price: tStringTokenSmallUnits, verify?: boolean) => {
  const args = [price];
  const instance = await deployContract<MockAggregator>(eContractid.MockAggregator, args);
  if (verify) {
    await verifyContract(eContractid.MockAggregator, instance.address, args);
  }
  return instance;
};

export const deployChainlinkProxyPriceProvider = async (
  [assetsAddresses, sourcesAddresses, fallbackOracleAddress]: [
    tEthereumAddress[],
    tEthereumAddress[],
    tEthereumAddress
  ],
  verify?: boolean
) => {
  const args = [assetsAddresses, sourcesAddresses, fallbackOracleAddress];
  const instance = await deployContract<MockAggregator>(
    eContractid.ChainlinkProxyPriceProvider,
    args
  );
  if (verify) {
    await verifyContract(eContractid.MockAggregator, instance.address, args);
  }
  return instance;
};

export const getChainlingProxyPriceProvider = async (address?: tEthereumAddress) =>
  await getContract<MockAggregator>(
    eContractid.ChainlinkProxyPriceProvider,
    address ||
      (await getDb().get(`${eContractid.ChainlinkProxyPriceProvider}.${BRE.network.name}`).value())
        .address
  );

export const deployLendingPoolCollateralManager = async (verify?: boolean) => {
  const collateralManagerArtifact = await readArtifact(
    BRE.config.paths.artifacts,
    eContractid.LendingPoolCollateralManager
  );

  const factory = await linkLibrariesToArtifact(collateralManagerArtifact);
  const args: string[] = [];
  const collateralManager = await factory.deploy(args);
  const instance = (await collateralManager.deployed()) as LendingPoolCollateralManager;

  if (verify) {
    await verifyContract(eContractid.LendingPoolCollateralManager, instance.address, args);
  }
  return instance;
};

export const deployInitializableAdminUpgradeabilityProxy = async (verify?: boolean) => {
  const instance = await deployContract<InitializableAdminUpgradeabilityProxy>(
    eContractid.InitializableAdminUpgradeabilityProxy,
    []
  );
  if (verify) {
    await verifyContract(eContractid.InitializableAdminUpgradeabilityProxy, instance.address, []);
  }
  return instance;
};

export const deployMockFlashLoanReceiver = async (
  addressesProvider: tEthereumAddress,
  verify?: boolean
) => {
  const args = [addressesProvider];
  const instance = await deployContract<MockFlashLoanReceiver>(
    eContractid.MockFlashLoanReceiver,
    args
  );
  if (verify) {
    await verifyContract(eContractid.MockFlashLoanReceiver, instance.address, args);
  }
  return instance;
};

export const deployWalletBalancerProvider = async (
  addressesProvider: tEthereumAddress,
>>>>>>> c9df20f7
  verify?: boolean
): Promise<ContractType> => {
  await registerContractInJsonDb(id, instance);
  if (verify) {
    await verifyContract(id, instance.address, args);
  }
  return instance;
};

export const getContract = async <ContractType extends Contract>(
  contractName: string,
  address: string
): Promise<ContractType> => (await BRE.ethers.getContractAt(contractName, address)) as ContractType;

export const linkBytecode = (artifact: Artifact, libraries: any) => {
  let bytecode = artifact.bytecode;

  for (const [fileName, fileReferences] of Object.entries(artifact.linkReferences)) {
    for (const [libName, fixups] of Object.entries(fileReferences)) {
      const addr = libraries[libName];

      if (addr === undefined) {
        continue;
      }

      for (const fixup of fixups) {
        bytecode =
          bytecode.substr(0, 2 + fixup.start * 2) +
          addr.substr(2) +
          bytecode.substr(2 + (fixup.start + fixup.length) * 2);
      }
    }
  }

  return bytecode;
};

export const getParamPerNetwork = <T>(
  {kovan, ropsten, main, buidlerevm, coverage}: iParamsPerNetwork<T>,
  network: eEthereumNetwork
) => {
  switch (network) {
    case eEthereumNetwork.coverage:
      return coverage;
    case eEthereumNetwork.buidlerevm:
      return buidlerevm;
    case eEthereumNetwork.kovan:
      return kovan;
    case eEthereumNetwork.ropsten:
      return ropsten;
    case eEthereumNetwork.main:
      return main;
    default:
      return main;
  }
};

export const getParamPerPool = <T>({proto, secondary}: iParamsPerPool<T>, pool: AavePools) => {
  switch (pool) {
    case AavePools.proto:
      return proto;
    case AavePools.secondary:
      return secondary;
    default:
      return proto;
  }
};

export const convertToCurrencyDecimals = async (tokenAddress: tEthereumAddress, amount: string) => {
  const token = await getIErc20Detailed(tokenAddress);
  let decimals = (await token.decimals()).toString();

  return ethers.utils.parseUnits(amount, decimals);
};

export const convertToCurrencyUnits = async (tokenAddress: string, amount: string) => {
  const token = await getIErc20Detailed(tokenAddress);
  let decimals = new BigNumber(await token.decimals());
  const currencyUnit = new BigNumber(10).pow(decimals);
  const amountInCurrencyUnits = new BigNumber(amount).div(currencyUnit);
  return amountInCurrencyUnits.toFixed();
};

<<<<<<< HEAD
=======
export const deployAllMockTokens = async (verify?: boolean) => {
  const tokens: {[symbol: string]: MockContract | MintableERC20} = {};

  const protoConfigData = getReservesConfigByPool(AavePools.proto);
  const secondaryConfigData = getReservesConfigByPool(AavePools.secondary);

  for (const tokenSymbol of Object.keys(TokenContractId)) {
    let decimals = 18;

    let configData = (<any>protoConfigData)[tokenSymbol];

    if (!configData) {
      configData = (<any>secondaryConfigData)[tokenSymbol];
    }

    if (!configData) {
      decimals = 18;
    }

    tokens[tokenSymbol] = await deployMintableERC20([
      tokenSymbol,
      tokenSymbol,
      configData ? configData.reserveDecimals : 18,
    ]);
    await registerContractInJsonDb(tokenSymbol.toUpperCase(), tokens[tokenSymbol]);

    if (verify) {
      await verifyContract(eContractid.MintableERC20, tokens[tokenSymbol].address, []);
    }
  }
  return tokens;
};

export const deployMockTokens = async (config: PoolConfiguration, verify?: boolean) => {
  const tokens: {[symbol: string]: MockContract | MintableERC20} = {};
  const defaultDecimals = 18;

  const configData = config.ReservesConfig;

  for (const tokenSymbol of Object.keys(config.ReserveSymbols)) {
    tokens[tokenSymbol] = await deployMintableERC20([
      tokenSymbol,
      tokenSymbol,
      Number(configData[tokenSymbol as keyof iMultiPoolsAssets<IReserveParams>].reserveDecimals) ||
        defaultDecimals,
    ]);
    await registerContractInJsonDb(tokenSymbol.toUpperCase(), tokens[tokenSymbol]);

    if (verify) {
      await verifyContract(eContractid.MintableERC20, tokens[tokenSymbol].address, []);
    }
  }
  return tokens;
};

export const getMockedTokens = async (config: PoolConfiguration) => {
  const tokenSymbols = config.ReserveSymbols;
  const db = getDb();
  const tokens: MockTokenMap = await tokenSymbols.reduce<Promise<MockTokenMap>>(
    async (acc, tokenSymbol) => {
      const accumulator = await acc;
      const address = db.get(`${tokenSymbol.toUpperCase()}.${BRE.network.name}`).value().address;
      accumulator[tokenSymbol] = await getContract<MintableERC20>(
        eContractid.MintableERC20,
        address
      );
      return Promise.resolve(acc);
    },
    Promise.resolve({})
  );
  return tokens;
};

export const getAllMockedTokens = async () => {
  const db = getDb();
  const tokens: MockTokenMap = await Object.keys(TokenContractId).reduce<Promise<MockTokenMap>>(
    async (acc, tokenSymbol) => {
      const accumulator = await acc;
      const address = db.get(`${tokenSymbol.toUpperCase()}.${BRE.network.name}`).value().address;
      accumulator[tokenSymbol] = await getContract<MintableERC20>(
        eContractid.MintableERC20,
        address
      );
      return Promise.resolve(acc);
    },
    Promise.resolve({})
  );
  return tokens;
};

export const getPairsTokenAggregator = (
  allAssetsAddresses: {
    [tokenSymbol: string]: tEthereumAddress;
  },
  aggregatorsAddresses: {[tokenSymbol: string]: tEthereumAddress}
): [string[], string[]] => {
  const {ETH, USD, WETH, ...assetsAddressesWithoutEth} = allAssetsAddresses;

  const pairs = Object.entries(assetsAddressesWithoutEth).map(([tokenSymbol, tokenAddress]) => {
    if (tokenSymbol !== 'WETH' && tokenSymbol !== 'ETH') {
      const aggregatorAddressIndex = Object.keys(aggregatorsAddresses).findIndex(
        (value) => value === tokenSymbol
      );
      const [, aggregatorAddress] = (Object.entries(aggregatorsAddresses) as [
        string,
        tEthereumAddress
      ][])[aggregatorAddressIndex];
      return [tokenAddress, aggregatorAddress];
    }
  }) as [string, string][];

  const mappedPairs = pairs.map(([asset]) => asset);
  const mappedAggregators = pairs.map(([, source]) => source);

  return [mappedPairs, mappedAggregators];
};

export const initReserves = async (
  reservesParams: iMultiPoolsAssets<IReserveParams>,
  tokenAddresses: {[symbol: string]: tEthereumAddress},
  lendingPoolAddressesProvider: LendingPoolAddressesProvider,
  lendingPool: LendingPool,
  helpers: AaveProtocolTestHelpers,
  lendingPoolConfigurator: LendingPoolConfigurator,
  aavePool: AavePools,
  incentivesController: tEthereumAddress,
  verify: boolean
) => {
  if (aavePool !== AavePools.proto && aavePool !== AavePools.secondary) {
    console.log(`Invalid Aave pool ${aavePool}`);
    process.exit(1);
  }

  for (let [assetSymbol, {reserveDecimals}] of Object.entries(reservesParams) as [
    string,
    IReserveParams
  ][]) {
    const assetAddressIndex = Object.keys(tokenAddresses).findIndex(
      (value) => value === assetSymbol
    );
    const [, tokenAddress] = (Object.entries(tokenAddresses) as [string, string][])[
      assetAddressIndex
    ];

    const {isActive: reserveInitialized} = await helpers.getReserveConfigurationData(tokenAddress);

    if (reserveInitialized) {
      console.log(`Reserve ${assetSymbol} is already active, skipping configuration`);
      continue;
    }

    try {
      const reserveParamIndex = Object.keys(reservesParams).findIndex(
        (value) => value === assetSymbol
      );
      const [
        ,
        {
          baseVariableBorrowRate,
          variableRateSlope1,
          variableRateSlope2,
          stableRateSlope1,
          stableRateSlope2,
        },
      ] = (Object.entries(reservesParams) as [string, IReserveParams][])[reserveParamIndex];
      console.log('deploy the interest rate strategy for ', assetSymbol);
      const rateStrategyContract = await deployDefaultReserveInterestRateStrategy(
        [
          lendingPoolAddressesProvider.address,
          baseVariableBorrowRate,
          variableRateSlope1,
          variableRateSlope2,
          stableRateSlope1,
          stableRateSlope2,
        ],
        verify
      );

      console.log('deploy the stable debt totken for ', assetSymbol);
      const stableDebtToken = await deployStableDebtToken(
        [
          `Aave stable debt bearing ${assetSymbol === 'WETH' ? 'ETH' : assetSymbol}`,
          `stableDebt${assetSymbol === 'WETH' ? 'ETH' : assetSymbol}`,
          tokenAddress,
          lendingPool.address,
          incentivesController,
        ],
        verify
      );

      console.log('deploy the variable debt totken for ', assetSymbol);
      const variableDebtToken = await deployVariableDebtToken(
        [
          `Aave variable debt bearing ${assetSymbol === 'WETH' ? 'ETH' : assetSymbol}`,
          `variableDebt${assetSymbol === 'WETH' ? 'ETH' : assetSymbol}`,
          tokenAddress,
          lendingPool.address,
          incentivesController,
        ],
        verify
      );

      console.log('deploy the aToken for ', assetSymbol);
      const aToken = await deployGenericAToken(
        [
          lendingPool.address,
          tokenAddress,
          `Aave interest bearing ${assetSymbol === 'WETH' ? 'ETH' : assetSymbol}`,
          `a${assetSymbol === 'WETH' ? 'ETH' : assetSymbol}`,
          incentivesController,
        ],
        verify
      );

      if (process.env.POOL === AavePools.secondary) {
        if (assetSymbol.search('UNI') === -1) {
          assetSymbol = `Uni${assetSymbol}`;
        } else {
          assetSymbol = assetSymbol.replace(/_/g, '').replace('UNI', 'Uni');
        }
      }

      console.log('initialize the reserve ', assetSymbol);
      await waitForTx(
        await lendingPoolConfigurator.initReserve(
          tokenAddress,
          aToken.address,
          stableDebtToken.address,
          variableDebtToken.address,
          reserveDecimals,
          rateStrategyContract.address
        )
      );
    } catch (e) {
      console.log(`Reserve initialization for ${assetSymbol} failed with error ${e}. Skipped.`);
    }
  }
};

export const getLendingPoolAddressesProviderRegistry = async (address?: tEthereumAddress) => {
  return await getContract<LendingPoolAddressesProviderRegistry>(
    eContractid.LendingPoolAddressesProviderRegistry,
    address ||
      (
        await getDb()
          .get(`${eContractid.LendingPoolAddressesProviderRegistry}.${BRE.network.name}`)
          .value()
      ).address
  );
};

>>>>>>> c9df20f7
export const buildPermitParams = (
  chainId: number,
  token: tEthereumAddress,
  revision: string,
  tokenName: string,
  owner: tEthereumAddress,
  spender: tEthereumAddress,
  nonce: number,
  deadline: string,
  value: tStringTokenSmallUnits
) => ({
  types: {
    EIP712Domain: [
      {name: 'name', type: 'string'},
      {name: 'version', type: 'string'},
      {name: 'chainId', type: 'uint256'},
      {name: 'verifyingContract', type: 'address'},
    ],
    Permit: [
      {name: 'owner', type: 'address'},
      {name: 'spender', type: 'address'},
      {name: 'value', type: 'uint256'},
      {name: 'nonce', type: 'uint256'},
      {name: 'deadline', type: 'uint256'},
    ],
  },
  primaryType: 'Permit' as const,
  domain: {
    name: tokenName,
    version: revision,
    chainId: chainId,
    verifyingContract: token,
  },
  message: {
    owner,
    spender,
    value,
    nonce,
    deadline,
  },
});

export const getSignatureFromTypedData = (
  privateKey: string,
  typedData: any // TODO: should be TypedData, from eth-sig-utils, but TS doesn't accept it
): ECDSASignature => {
  const signature = signTypedData_v4(Buffer.from(privateKey.substring(2, 66), 'hex'), {
    data: typedData,
  });
  return fromRpcSig(signature);
};<|MERGE_RESOLUTION|>--- conflicted
+++ resolved
@@ -1,13 +1,8 @@
 import {Contract, Signer, utils, ethers} from 'ethers';
-<<<<<<< HEAD
 import {signTypedData_v4} from 'eth-sig-util';
 import {fromRpcSig, ECDSASignature} from 'ethereumjs-util';
 import BigNumber from 'bignumber.js';
-import {getDb, BRE} from './misc-utils';
-=======
-import {CommonsConfig} from '../config/commons';
 import {getDb, BRE, waitForTx} from './misc-utils';
->>>>>>> c9df20f7
 import {
   tEthereumAddress,
   eContractid,
@@ -78,219 +73,13 @@
   return contract;
 };
 
-<<<<<<< HEAD
 export const withSaveAndVerify = async <ContractType extends Contract>(
   instance: ContractType,
   id: string,
   args: (string | string[])[],
-=======
-export const getContract = async <ContractType extends Contract>(
-  contractName: string,
-  address: string
-): Promise<ContractType> => (await BRE.ethers.getContractAt(contractName, address)) as ContractType;
-
-export const deployLendingPoolAddressesProvider = async (verify?: boolean) => {
-  const instance = await deployContract<LendingPoolAddressesProvider>(
-    eContractid.LendingPoolAddressesProvider,
-    []
-  );
-  if (verify) {
-    await verifyContract(eContractid.LendingPoolAddressesProvider, instance.address, []);
-  }
-  return instance;
-};
-
-export const deployLendingPoolAddressesProviderRegistry = async (verify?: boolean) => {
-  const instance = await deployContract<LendingPoolAddressesProviderRegistry>(
-    eContractid.LendingPoolAddressesProviderRegistry,
-    []
-  );
-  if (verify) {
-    await verifyContract(eContractid.LendingPoolAddressesProviderRegistry, instance.address, []);
-  }
-  return instance;
-};
-
-export const deployLendingPoolConfigurator = async (verify?: boolean) => {
-  const instance = await deployContract<LendingPoolConfigurator>(
-    eContractid.LendingPoolConfigurator,
-    []
-  );
-  if (verify) {
-    await verifyContract(eContractid.LendingPoolConfigurator, instance.address, []);
-  }
-  return instance;
-};
-
-const deployLibrary = async (libraryId: eContractid) => {
-  const factory = await BRE.ethers.getContractFactory(libraryId);
-  const library = await factory.deploy();
-  await library.deployed();
-
-  return library;
-};
-
-export const linkLibrariesToArtifact = async (artifact: Artifact) => {
-  const reserveLogic = await deployLibrary(eContractid.ReserveLogic);
-
-  const genericLogicArtifact = await readArtifact(
-    BRE.config.paths.artifacts,
-    eContractid.GenericLogic
-  );
-
-  const linkedGenericLogicByteCode = linkBytecode(genericLogicArtifact, {
-    [eContractid.ReserveLogic]: reserveLogic.address,
-  });
-
-  const genericLogicFactory = await BRE.ethers.getContractFactory(
-    genericLogicArtifact.abi,
-    linkedGenericLogicByteCode
-  );
-
-  const genericLogic = await (await genericLogicFactory.deploy()).deployed();
-
-  const validationLogicArtifact = await readArtifact(
-    BRE.config.paths.artifacts,
-    eContractid.ValidationLogic
-  );
-
-  const linkedValidationLogicByteCode = linkBytecode(validationLogicArtifact, {
-    [eContractid.ReserveLogic]: reserveLogic.address,
-    [eContractid.GenericLogic]: genericLogic.address,
-  });
-
-  const validationLogicFactory = await BRE.ethers.getContractFactory(
-    validationLogicArtifact.abi,
-    linkedValidationLogicByteCode
-  );
-
-  const validationLogic = await (await validationLogicFactory.deploy()).deployed();
-
-  const linkedBytecode = linkBytecode(artifact, {
-    [eContractid.ReserveLogic]: reserveLogic.address,
-    [eContractid.GenericLogic]: genericLogic.address,
-    [eContractid.ValidationLogic]: validationLogic.address,
-  });
-  const factory = await BRE.ethers.getContractFactory(artifact.abi, linkedBytecode);
-
-  return factory;
-};
-
-export const deployLendingPool = async (verify?: boolean) => {
-  const lendingPoolArtifact = await readArtifact(
-    BRE.config.paths.artifacts,
-    eContractid.LendingPool
-  );
-  const factory = await linkLibrariesToArtifact(lendingPoolArtifact);
-  const lendingPool = await factory.deploy();
-  await waitForTx(lendingPool.deployTransaction);
-  const instance = (await lendingPool.deployed()) as LendingPool;
-  if (verify) {
-    await verifyContract(eContractid.LendingPool, instance.address, []);
-  }
-  return instance;
-};
-
-export const deployPriceOracle = async (verify?: boolean) => {
-  const instance = await deployContract<PriceOracle>(eContractid.PriceOracle, []);
-  if (verify) {
-    await verifyContract(eContractid.PriceOracle, instance.address, []);
-  }
-  return instance;
-};
-
-export const deployLendingRateOracle = async (verify?: boolean) => {
-  const instance = await deployContract<LendingRateOracle>(eContractid.LendingRateOracle, []);
-  if (verify) {
-    await verifyContract(eContractid.LendingRateOracle, instance.address, []);
-  }
-  return instance;
-};
-
-export const deployMockAggregator = async (price: tStringTokenSmallUnits, verify?: boolean) => {
-  const args = [price];
-  const instance = await deployContract<MockAggregator>(eContractid.MockAggregator, args);
-  if (verify) {
-    await verifyContract(eContractid.MockAggregator, instance.address, args);
-  }
-  return instance;
-};
-
-export const deployChainlinkProxyPriceProvider = async (
-  [assetsAddresses, sourcesAddresses, fallbackOracleAddress]: [
-    tEthereumAddress[],
-    tEthereumAddress[],
-    tEthereumAddress
-  ],
-  verify?: boolean
-) => {
-  const args = [assetsAddresses, sourcesAddresses, fallbackOracleAddress];
-  const instance = await deployContract<MockAggregator>(
-    eContractid.ChainlinkProxyPriceProvider,
-    args
-  );
-  if (verify) {
-    await verifyContract(eContractid.MockAggregator, instance.address, args);
-  }
-  return instance;
-};
-
-export const getChainlingProxyPriceProvider = async (address?: tEthereumAddress) =>
-  await getContract<MockAggregator>(
-    eContractid.ChainlinkProxyPriceProvider,
-    address ||
-      (await getDb().get(`${eContractid.ChainlinkProxyPriceProvider}.${BRE.network.name}`).value())
-        .address
-  );
-
-export const deployLendingPoolCollateralManager = async (verify?: boolean) => {
-  const collateralManagerArtifact = await readArtifact(
-    BRE.config.paths.artifacts,
-    eContractid.LendingPoolCollateralManager
-  );
-
-  const factory = await linkLibrariesToArtifact(collateralManagerArtifact);
-  const args: string[] = [];
-  const collateralManager = await factory.deploy(args);
-  const instance = (await collateralManager.deployed()) as LendingPoolCollateralManager;
-
-  if (verify) {
-    await verifyContract(eContractid.LendingPoolCollateralManager, instance.address, args);
-  }
-  return instance;
-};
-
-export const deployInitializableAdminUpgradeabilityProxy = async (verify?: boolean) => {
-  const instance = await deployContract<InitializableAdminUpgradeabilityProxy>(
-    eContractid.InitializableAdminUpgradeabilityProxy,
-    []
-  );
-  if (verify) {
-    await verifyContract(eContractid.InitializableAdminUpgradeabilityProxy, instance.address, []);
-  }
-  return instance;
-};
-
-export const deployMockFlashLoanReceiver = async (
-  addressesProvider: tEthereumAddress,
-  verify?: boolean
-) => {
-  const args = [addressesProvider];
-  const instance = await deployContract<MockFlashLoanReceiver>(
-    eContractid.MockFlashLoanReceiver,
-    args
-  );
-  if (verify) {
-    await verifyContract(eContractid.MockFlashLoanReceiver, instance.address, args);
-  }
-  return instance;
-};
-
-export const deployWalletBalancerProvider = async (
-  addressesProvider: tEthereumAddress,
->>>>>>> c9df20f7
   verify?: boolean
 ): Promise<ContractType> => {
+  await waitForTx(instance.deployTransaction);
   await registerContractInJsonDb(id, instance);
   if (verify) {
     await verifyContract(id, instance.address, args);
@@ -372,260 +161,6 @@
   return amountInCurrencyUnits.toFixed();
 };
 
-<<<<<<< HEAD
-=======
-export const deployAllMockTokens = async (verify?: boolean) => {
-  const tokens: {[symbol: string]: MockContract | MintableERC20} = {};
-
-  const protoConfigData = getReservesConfigByPool(AavePools.proto);
-  const secondaryConfigData = getReservesConfigByPool(AavePools.secondary);
-
-  for (const tokenSymbol of Object.keys(TokenContractId)) {
-    let decimals = 18;
-
-    let configData = (<any>protoConfigData)[tokenSymbol];
-
-    if (!configData) {
-      configData = (<any>secondaryConfigData)[tokenSymbol];
-    }
-
-    if (!configData) {
-      decimals = 18;
-    }
-
-    tokens[tokenSymbol] = await deployMintableERC20([
-      tokenSymbol,
-      tokenSymbol,
-      configData ? configData.reserveDecimals : 18,
-    ]);
-    await registerContractInJsonDb(tokenSymbol.toUpperCase(), tokens[tokenSymbol]);
-
-    if (verify) {
-      await verifyContract(eContractid.MintableERC20, tokens[tokenSymbol].address, []);
-    }
-  }
-  return tokens;
-};
-
-export const deployMockTokens = async (config: PoolConfiguration, verify?: boolean) => {
-  const tokens: {[symbol: string]: MockContract | MintableERC20} = {};
-  const defaultDecimals = 18;
-
-  const configData = config.ReservesConfig;
-
-  for (const tokenSymbol of Object.keys(config.ReserveSymbols)) {
-    tokens[tokenSymbol] = await deployMintableERC20([
-      tokenSymbol,
-      tokenSymbol,
-      Number(configData[tokenSymbol as keyof iMultiPoolsAssets<IReserveParams>].reserveDecimals) ||
-        defaultDecimals,
-    ]);
-    await registerContractInJsonDb(tokenSymbol.toUpperCase(), tokens[tokenSymbol]);
-
-    if (verify) {
-      await verifyContract(eContractid.MintableERC20, tokens[tokenSymbol].address, []);
-    }
-  }
-  return tokens;
-};
-
-export const getMockedTokens = async (config: PoolConfiguration) => {
-  const tokenSymbols = config.ReserveSymbols;
-  const db = getDb();
-  const tokens: MockTokenMap = await tokenSymbols.reduce<Promise<MockTokenMap>>(
-    async (acc, tokenSymbol) => {
-      const accumulator = await acc;
-      const address = db.get(`${tokenSymbol.toUpperCase()}.${BRE.network.name}`).value().address;
-      accumulator[tokenSymbol] = await getContract<MintableERC20>(
-        eContractid.MintableERC20,
-        address
-      );
-      return Promise.resolve(acc);
-    },
-    Promise.resolve({})
-  );
-  return tokens;
-};
-
-export const getAllMockedTokens = async () => {
-  const db = getDb();
-  const tokens: MockTokenMap = await Object.keys(TokenContractId).reduce<Promise<MockTokenMap>>(
-    async (acc, tokenSymbol) => {
-      const accumulator = await acc;
-      const address = db.get(`${tokenSymbol.toUpperCase()}.${BRE.network.name}`).value().address;
-      accumulator[tokenSymbol] = await getContract<MintableERC20>(
-        eContractid.MintableERC20,
-        address
-      );
-      return Promise.resolve(acc);
-    },
-    Promise.resolve({})
-  );
-  return tokens;
-};
-
-export const getPairsTokenAggregator = (
-  allAssetsAddresses: {
-    [tokenSymbol: string]: tEthereumAddress;
-  },
-  aggregatorsAddresses: {[tokenSymbol: string]: tEthereumAddress}
-): [string[], string[]] => {
-  const {ETH, USD, WETH, ...assetsAddressesWithoutEth} = allAssetsAddresses;
-
-  const pairs = Object.entries(assetsAddressesWithoutEth).map(([tokenSymbol, tokenAddress]) => {
-    if (tokenSymbol !== 'WETH' && tokenSymbol !== 'ETH') {
-      const aggregatorAddressIndex = Object.keys(aggregatorsAddresses).findIndex(
-        (value) => value === tokenSymbol
-      );
-      const [, aggregatorAddress] = (Object.entries(aggregatorsAddresses) as [
-        string,
-        tEthereumAddress
-      ][])[aggregatorAddressIndex];
-      return [tokenAddress, aggregatorAddress];
-    }
-  }) as [string, string][];
-
-  const mappedPairs = pairs.map(([asset]) => asset);
-  const mappedAggregators = pairs.map(([, source]) => source);
-
-  return [mappedPairs, mappedAggregators];
-};
-
-export const initReserves = async (
-  reservesParams: iMultiPoolsAssets<IReserveParams>,
-  tokenAddresses: {[symbol: string]: tEthereumAddress},
-  lendingPoolAddressesProvider: LendingPoolAddressesProvider,
-  lendingPool: LendingPool,
-  helpers: AaveProtocolTestHelpers,
-  lendingPoolConfigurator: LendingPoolConfigurator,
-  aavePool: AavePools,
-  incentivesController: tEthereumAddress,
-  verify: boolean
-) => {
-  if (aavePool !== AavePools.proto && aavePool !== AavePools.secondary) {
-    console.log(`Invalid Aave pool ${aavePool}`);
-    process.exit(1);
-  }
-
-  for (let [assetSymbol, {reserveDecimals}] of Object.entries(reservesParams) as [
-    string,
-    IReserveParams
-  ][]) {
-    const assetAddressIndex = Object.keys(tokenAddresses).findIndex(
-      (value) => value === assetSymbol
-    );
-    const [, tokenAddress] = (Object.entries(tokenAddresses) as [string, string][])[
-      assetAddressIndex
-    ];
-
-    const {isActive: reserveInitialized} = await helpers.getReserveConfigurationData(tokenAddress);
-
-    if (reserveInitialized) {
-      console.log(`Reserve ${assetSymbol} is already active, skipping configuration`);
-      continue;
-    }
-
-    try {
-      const reserveParamIndex = Object.keys(reservesParams).findIndex(
-        (value) => value === assetSymbol
-      );
-      const [
-        ,
-        {
-          baseVariableBorrowRate,
-          variableRateSlope1,
-          variableRateSlope2,
-          stableRateSlope1,
-          stableRateSlope2,
-        },
-      ] = (Object.entries(reservesParams) as [string, IReserveParams][])[reserveParamIndex];
-      console.log('deploy the interest rate strategy for ', assetSymbol);
-      const rateStrategyContract = await deployDefaultReserveInterestRateStrategy(
-        [
-          lendingPoolAddressesProvider.address,
-          baseVariableBorrowRate,
-          variableRateSlope1,
-          variableRateSlope2,
-          stableRateSlope1,
-          stableRateSlope2,
-        ],
-        verify
-      );
-
-      console.log('deploy the stable debt totken for ', assetSymbol);
-      const stableDebtToken = await deployStableDebtToken(
-        [
-          `Aave stable debt bearing ${assetSymbol === 'WETH' ? 'ETH' : assetSymbol}`,
-          `stableDebt${assetSymbol === 'WETH' ? 'ETH' : assetSymbol}`,
-          tokenAddress,
-          lendingPool.address,
-          incentivesController,
-        ],
-        verify
-      );
-
-      console.log('deploy the variable debt totken for ', assetSymbol);
-      const variableDebtToken = await deployVariableDebtToken(
-        [
-          `Aave variable debt bearing ${assetSymbol === 'WETH' ? 'ETH' : assetSymbol}`,
-          `variableDebt${assetSymbol === 'WETH' ? 'ETH' : assetSymbol}`,
-          tokenAddress,
-          lendingPool.address,
-          incentivesController,
-        ],
-        verify
-      );
-
-      console.log('deploy the aToken for ', assetSymbol);
-      const aToken = await deployGenericAToken(
-        [
-          lendingPool.address,
-          tokenAddress,
-          `Aave interest bearing ${assetSymbol === 'WETH' ? 'ETH' : assetSymbol}`,
-          `a${assetSymbol === 'WETH' ? 'ETH' : assetSymbol}`,
-          incentivesController,
-        ],
-        verify
-      );
-
-      if (process.env.POOL === AavePools.secondary) {
-        if (assetSymbol.search('UNI') === -1) {
-          assetSymbol = `Uni${assetSymbol}`;
-        } else {
-          assetSymbol = assetSymbol.replace(/_/g, '').replace('UNI', 'Uni');
-        }
-      }
-
-      console.log('initialize the reserve ', assetSymbol);
-      await waitForTx(
-        await lendingPoolConfigurator.initReserve(
-          tokenAddress,
-          aToken.address,
-          stableDebtToken.address,
-          variableDebtToken.address,
-          reserveDecimals,
-          rateStrategyContract.address
-        )
-      );
-    } catch (e) {
-      console.log(`Reserve initialization for ${assetSymbol} failed with error ${e}. Skipped.`);
-    }
-  }
-};
-
-export const getLendingPoolAddressesProviderRegistry = async (address?: tEthereumAddress) => {
-  return await getContract<LendingPoolAddressesProviderRegistry>(
-    eContractid.LendingPoolAddressesProviderRegistry,
-    address ||
-      (
-        await getDb()
-          .get(`${eContractid.LendingPoolAddressesProviderRegistry}.${BRE.network.name}`)
-          .value()
-      ).address
-  );
-};
-
->>>>>>> c9df20f7
 export const buildPermitParams = (
   chainId: number,
   token: tEthereumAddress,
