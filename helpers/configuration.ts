--- conflicted
+++ resolved
@@ -58,22 +58,16 @@
   receiver: tEthereumAddress
 ): iBasicDistributionParams => {
   const receivers = [receiver, ZERO_ADDRESS];
-  const percentages = ['2000', '8000'];
+  const percentages = ['200:0', '8000'];
   return {
     receivers,
     percentages,
   };
 };
 
-<<<<<<< HEAD
-export const getGenesisAaveAdmin = async (config: ICommonConfiguration) => {
+export const getGenesisPoolAdmin = async (config: ICommonConfiguration) => {
   const currentNetwork = DRE.network.name;
-  const targetAddress = getParamPerNetwork(config.AaveAdmin, <eEthereumNetwork>currentNetwork);
-=======
-export const getGenesisPoolAdmin = async (config: ICommonConfiguration) => {
-  const currentNetwork = BRE.network.name;
   const targetAddress = getParamPerNetwork(config.PoolAdmin, <eEthereumNetwork>currentNetwork);
->>>>>>> dcf50120
   if (targetAddress) {
     return targetAddress;
   }
@@ -85,13 +79,13 @@
 };
 
 export const getEmergencyAdmin = async (config: ICommonConfiguration) => {
-  const currentNetwork = BRE.network.name;
+  const currentNetwork = DRE.network.name;
   const targetAddress = getParamPerNetwork(config.EmergencyAdmin, <eEthereumNetwork>currentNetwork);
   if (targetAddress) {
     return targetAddress;
   }
   const addressList = await Promise.all(
-    (await BRE.ethers.getSigners()).map((signer) => signer.getAddress())
+    (await DRE.ethers.getSigners()).map((signer) => signer.getAddress())
   );
   const addressIndex = config.EmergencyAdminIndex;
   return addressList[addressIndex];
